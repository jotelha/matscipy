--- conflicted
+++ resolved
@@ -28,10 +28,6 @@
 from numpy.linalg import inv
 
 try:
-<<<<<<< HEAD
-    from scipy.optimize.nonlin import NoConvergence
-=======
->>>>>>> bd6e6fdc
     from scipy.optimize import brentq, leastsq, minimize, root
     from scipy.sparse import csc_matrix, spdiags
     from scipy.sparse.linalg import spsolve, spilu, LinearOperator
