--- conflicted
+++ resolved
@@ -48,32 +48,6 @@
         """
 
         return phi @ self.model
-    
-    def predict_gradient(self,grad_phi):
-        """Evaluate the simple least-squares regression model using
-        the derivative of the basis functions to get the gradient.
-
-        Parameters
-        ----------
-        grad_phi : array_like, 2D
-            Design matrix of shape [number of data points,
-            number of basis functions].
-            Contains each gradient basis function evaluated at each data point.
-
-        Returns
-        -------
-        predictions : array_like
-            1D vector of least squares model gradient predictions for simple model.
-        """
-        return grad_phi @ self.model
-    
-    def save(self):
-        """Saves the regression model to file: CB_model.npy"""
-        np.save('CB_model.npy',self.model)
-        
-    def load(self):
-        """Loads the regression model from file: CB_model.npy"""
-        self.model = np.load('CB_model.npy')
 
     def predict_gradient(self, grad_phi):
         """Evaluate the simple least-squares regression model using
@@ -132,11 +106,7 @@
         self.lattice1mask = None  # mask for the lattice 1 atoms
         self.lattice2mask = None  # mask for the lattice 2 atoms
 
-<<<<<<< HEAD
-    def set_sublattices(self, atoms, A,read_from_atoms=False):
-=======
     def set_sublattices(self, atoms, A, read_from_atoms=False):
->>>>>>> 93217993
         """Apply a small strain to all atoms in the supplied atoms structure
         and determine which atoms belong to which sublattice using forces. NOTE
         as this method is based on forces, it does not work in cases where atom
@@ -159,11 +129,7 @@
             whether or not to read the sublattices directly
             from the atoms object provided, rather than working them
             out by applying a small strain and measuring forces.
-<<<<<<< HEAD
-            The user will have to set the sublattices themselves 
-=======
             The user will have to set the sublattices themselves
->>>>>>> 93217993
             when building the atoms structure
         """
 
@@ -174,12 +140,9 @@
 
         # generate U (right hand stretch tensor) to apply
         if read_from_atoms:
-<<<<<<< HEAD
-=======
             if ('lattice1mask' not in atoms.arrays) or (
                     'lattice2mask' not in atoms.arrays):
                 raise KeyError('Lattice masks not found in atoms object')
->>>>>>> 93217993
             lattice1mask = atoms.arrays['lattice1mask']
             lattice2mask = atoms.arrays['lattice2mask']
         else:
@@ -223,13 +186,6 @@
                 if all(element == lattice1mask[0] for element in lattice1mask):
                     lattice1mask = force_diff_lattice[:, 2] > 0
                     lattice2mask = force_diff_lattice[:, 2] < 0
-<<<<<<< HEAD
-            
-            #set new array in atoms
-            try: #make new arrays if they didn't already exist
-                atoms.new_array('lattice1mask',np.zeros(len(atoms),dtype=bool))
-                atoms.new_array('lattice2mask',np.zeros(len(atoms),dtype=bool))
-=======
                     if all(element == lattice1mask[0]
                            for element in lattice1mask):
                         raise RuntimeError(
@@ -241,7 +197,6 @@
                     len(atoms), dtype=bool))
                 atoms.new_array('lattice2mask', np.zeros(
                     len(atoms), dtype=bool))
->>>>>>> 93217993
             except RuntimeError:
                 pass
             lattice1maskatoms = atoms.arrays['lattice1mask']
@@ -253,11 +208,7 @@
         self.lattice1mask = lattice1mask
         self.lattice2mask = lattice2mask
 
-<<<<<<< HEAD
-    def switch_sublattices(self,atoms):
-=======
     def switch_sublattices(self, atoms):
->>>>>>> 93217993
         """Switch the sublattice masks on a set of atoms around
         such that lattice1mask = lattice2mask and vice versa
 
@@ -265,18 +216,11 @@
         ----------
         atoms : ASE atoms object with defined sublattices
         """
-<<<<<<< HEAD
-        tmpl1 = self.lattice1mask.copy()
-        tmpl2 = self.lattice2mask.copy()
-        self.lattice1mask = tmpl2.copy()
-        self.lattice2mask = tmpl1.copy()
-=======
         self.lattice1mask, self.lattice2mask = self.lattice2mask.copy(), self.lattice1mask.copy()
         # tmpl1 = self.lattice1mask.copy()
         # tmpl2 = self.lattice2mask.copy()
         # self.lattice1mask = tmpl2.copy()
         # self.lattice2mask = tmpl1.copy()
->>>>>>> 93217993
         lattice1maskatoms = atoms.arrays['lattice1mask']
         lattice2maskatoms = atoms.arrays['lattice2mask']
         lattice1maskatoms[:] = self.lattice1mask
@@ -864,9 +808,8 @@
         for i in range(natoms):
             shifts[i, :] = np.transpose(A) @ R[i, :, :] @ shifts_no_rr[i, :]
         return shifts
-        
-    
-    def permutation(self,strain_vec, perm_shift):
+
+    def permutation(self, strain_vec, perm_shift):
         """Rotate a Green-Lagrange strain tensor in Voigt notation about
         the 111 axis a number of times given by perm_shift. This
         corresponds to permuting the top three components and bottom three
@@ -901,41 +844,6 @@
             strain_vec_perm[:, perm_num + 3] = strain_vec[:, i + 3]
         return strain_vec_perm
 
-    def permutation(self, strain_vec, perm_shift):
-        """Rotate a Green-Lagrange strain tensor in Voigt notation about
-        the 111 axis a number of times given by perm_shift. This
-        corresponds to permuting the top three components and bottom three
-        components seperately. For example, the vector [1,2,3,4,5,6]
-        becomes [2,3,1,5,6,4] under this operation. Due to the triad 111
-        symmetry in diamond, feeding these rotated strain states to the
-        shift prediction model allows the prediction of the full shift
-        vector.
-
-        Parameters
-        ----------
-        strain_vec : array_like
-            2D array of size [natoms,6], where each row is a Green-Lagrange
-            strain tensor written in Voigt notation.
-        perm_shift : integer
-            The permeutation number wanted, with 1 corresponding
-            to a 120 degree rotation about 111 (these strain
-            vectors give the y component of shift prediction when
-            fed to the model) and 2 corresponding to a 240 degree
-            rotation about 111 (these strain vectors give the z
-            component of shift prediction when fed to the model)
-
-        Returns
-        -------
-        strain_vec_perm : array_like
-            Rotated version of strain_vec
-        """
-        strain_vec_perm = np.zeros_like(strain_vec)
-        for i in range(3):
-            perm_num = (i - perm_shift) % 3
-            strain_vec_perm[:, perm_num] = strain_vec[:, i]
-            strain_vec_perm[:, perm_num + 3] = strain_vec[:, i + 3]
-        return strain_vec_perm
-
     def evaluate_shift_model(self, E, method='regression'):
         """Evaluate a fitted shift model and return the shift predictions for
         each atom.
@@ -958,11 +866,6 @@
         # takes E in the form of a list of matrices [natoms, :, :]
         # define function for evaluating model
 
-<<<<<<< HEAD
-
-
-=======
->>>>>>> 93217993
         def evaluate_shift_regression(eps):
             """Evaluate the regression model a given set of Green-Lagrange
             strain vectors.
@@ -1483,22 +1386,12 @@
 
         # return the design matrix
 
-<<<<<<< HEAD
-        #print('design matrix size',np.shape(np.concatenate((E_vecs, phi_2nd_term), axis=1)))
-        return np.concatenate((E_vecs, phi_2nd_term), axis=1)
-
-
-    def grad_basis_function_evaluation(self,E_vecs,dE_vecs):
-        """Function that evaluates the derivative of the polynomial
-        basis functions used in the regression model on a set of 
-=======
         # print('design matrix size',np.shape(np.concatenate((E_vecs, phi_2nd_term), axis=1)))
         return np.concatenate((E_vecs, phi_2nd_term), axis=1)
 
     def grad_basis_function_evaluation(self, E_vecs, dE_vecs):
         """Function that evaluates the derivative of the polynomial
         basis functions used in the regression model on a set of
->>>>>>> 93217993
         strain vectors to build the gradient design matrix grad_phi.
 
         Parameters
@@ -1515,36 +1408,16 @@
             Design matrix composed of all of the gradient basis functions evaluated at
             every data point given in E_vecs.
         """
-<<<<<<< HEAD
-        #take a list of component wise gradients strain with respect
-        #to some other variable (for example, crack tip position, alpha)
-        #and propagate this through the regression model to get a set of
-        #derivatives of the shift with respect to the external variable
-
-        #take dE_vecs in the form of [natoms,6]
-=======
         # take a list of component wise gradients strain with respect
         # to some other variable (for example, crack tip position, alpha)
         # and propagate this through the regression model to get a set of
         # derivatives of the shift with respect to the external variable
 
         # take dE_vecs in the form of [natoms,6]
->>>>>>> 93217993
         triu_indices = np.triu_indices(6)
         grad_phi_2nd_term = np.zeros(
             [np.shape(E_vecs)[0], np.shape(triu_indices)[1]])
         for i, dE in enumerate(dE_vecs):
-<<<<<<< HEAD
-            e_de_outer_p = np.outer(E_vecs[i,:],dE)
-            de_dalpha = e_de_outer_p + np.transpose(e_de_outer_p)
-            grad_phi_2nd_term[i,:] = de_dalpha[triu_indices]
-        
-        return np.concatenate((dE_vecs, grad_phi_2nd_term),axis=1)
-
-
-
-    def evaluate_shift_gradient_regression(self,E,dE):
-=======
             e_de_outer_p = np.outer(E_vecs[i, :], dE)
             de_dalpha = e_de_outer_p + np.transpose(e_de_outer_p)
             grad_phi_2nd_term[i, :] = de_dalpha[triu_indices]
@@ -1552,7 +1425,6 @@
         return np.concatenate((dE_vecs, grad_phi_2nd_term), axis=1)
 
     def evaluate_shift_gradient_regression(self, E, dE):
->>>>>>> 93217993
         """Evaluate the gradient of the regression model a given set of Green-Lagrange
         strain tensors and their gradients.
 
@@ -1561,11 +1433,7 @@
         E : array_like
             2D array of size [natoms,6], where each row is a Green-Lagrange
             strain tensor written in Voigt notation.
-<<<<<<< HEAD
-        
-=======
-
->>>>>>> 93217993
+
         dE : array_like
             2D array of size [natoms, 6], where each row is the derivative of the
             corresponding row in E with respect to some parameter
@@ -1574,48 +1442,6 @@
         -------
         predictions : array_like
             prediction of gradient of the Cauchy-Born shift corrector model
-<<<<<<< HEAD
-            at each of the given E points. 
-        """
-        
-        # turn E and dE into voigt vectors
-        E_voigt = np.zeros([np.shape(E)[0], 6])
-        E_voigt[:, 0] = E[:, 0, 0]
-        E_voigt[:, 1] = E[:, 1, 1]
-        E_voigt[:, 2] = E[:, 2, 2]
-        E_voigt[:, 3] = E[:, 1, 2]
-        E_voigt[:, 4] = E[:, 0, 2]
-        E_voigt[:, 5] = E[:, 0, 1]
-        
-        dE_voigt = np.zeros([np.shape(dE)[0], 6])
-        dE_voigt[:, 0] = dE[:, 0, 0]
-        dE_voigt[:, 1] = dE[:, 1, 1]
-        dE_voigt[:, 2] = dE[:, 2, 2]
-        dE_voigt[:, 3] = dE[:, 1, 2]
-        dE_voigt[:, 4] = dE[:, 0, 2]
-        dE_voigt[:, 5] = dE[:, 0, 1]
-
-        # Get the rotated versions of the strain and strain deriv tensors
-        epsx = E_voigt
-        epsy = self.permutation(E_voigt, 1)
-        epsz = self.permutation(E_voigt, 2)
-
-        depsx = dE_voigt
-        depsy = self.permutation(dE_voigt, 1)
-        depsz = self.permutation(dE_voigt, 2)
-        predictions = np.zeros([np.shape(epsx)[0], 3])
-
-        # Predict the shift gradients using the fitted regression model
-        predictions[:, 0] = self.RM.predict_gradient(
-            self.grad_basis_function_evaluation(epsx,depsx))
-        predictions[:, 1] = self.RM.predict_gradient(
-            self.grad_basis_function_evaluation(epsy,depsy))
-        predictions[:, 2] = self.RM.predict_gradient(
-            self.grad_basis_function_evaluation(epsz,depsz))
-        return predictions
-
-
-=======
             at each of the given E points.
         """
 
@@ -1641,7 +1467,6 @@
                 self.grad_basis_function_evaluation(eps[i], deps[i]))
         return predictions
 
->>>>>>> 93217993
     def get_shift_gradients(
             self,
             A,
@@ -1655,11 +1480,7 @@
         """Get the deformation gradient tensor field or Green-Lagrange strain
         tensor field for a system of atoms in the lab frame, depending on which
         function is provided. From these, get the gradients of the Cauchy-Born shift corrector field
-<<<<<<< HEAD
-        field in the lattice frame. The supplied F_func or E_func needs to take 
-=======
         field in the lattice frame. The supplied F_func or E_func needs to take
->>>>>>> 93217993
         parameter de, used for finite differences to evaluate the derivative of the
         given field
 
@@ -1681,11 +1502,7 @@
             for the atoms in form of a numpy array shape [natoms,ndims,ndims],
             where F is specified in cartesian coordinates. The returned
             tensor field must be in the lab frame. Optional, but one of
-<<<<<<< HEAD
-            F_func or E_func must be provided. The function must accept de as a 
-=======
             F_func or E_func must be provided. The function must accept de as a
->>>>>>> 93217993
             keyword argument for calculating the gradient of the field by finite
             differences.
         E_func : Function
@@ -1697,13 +1514,8 @@
             field for the atoms in form of a numpy array shape
             [natoms,ndims,ndims], where E is specified in cartesian
             coordinates, and the returned tensor field is in the lab frame.
-<<<<<<< HEAD
-            Optional, but one of F_func or E_func must be provided. The 
-            function must accept de as a keyword argument for calculating 
-=======
             Optional, but one of F_func or E_func must be provided. The
             function must accept de as a keyword argument for calculating
->>>>>>> 93217993
             the gradient of the field by finite differences.
         coordinates : string
             Specifies the coordinate system that the function
@@ -1727,15 +1539,9 @@
             A, atoms, F_func=F_func, E_func=E_func,
             coordinates=coordinates, de=de, *args, **kwargs)
 
-<<<<<<< HEAD
-        #print(E_higher,E_lower)
-        dE = (E_higher-E_lower)/(2*de)
-        #print(dE)
-=======
         # print(E_higher,E_lower)
         dE = (E_higher - E_lower) / (2 * de)
         # print(dE)
->>>>>>> 93217993
         natoms = len(atoms)
         # get the cauchy born shifts unrotated
         dshifts_no_rr = self.evaluate_shift_gradient_regression(E, dE)
@@ -1745,25 +1551,6 @@
         # and to get them back into the lab frame
         for i in range(natoms):
             dshifts[i, :] = np.transpose(A) @ dshifts_no_rr[i, :]
-<<<<<<< HEAD
-            #dshift_2[i, :] = np.transpose(A) @ dshift_2_no_rr[i, :]
-
-        # need to adjust gradients for different lattices
-        dshifts[self.lattice1mask] = -0.5*(dshifts[self.lattice1mask])
-        dshifts[self.lattice2mask] = 0.5*(dshifts[self.lattice2mask])
-        
-        return dshifts
-
-
-    def save_regression_model(self):
-        """Saves the regression model to file: CB_model.npy"""
-        self.RM.save()
-
-    def load_regression_model(self):
-        """Loads the regression model from file: CB_model.npy"""
-        self.RM = RegressionModel()
-        self.RM.load()
-=======
             # dshift_2[i, :] = np.transpose(A) @ dshift_2_no_rr[i, :]
 
         # need to adjust gradients for different lattices
@@ -1785,5 +1572,4 @@
         return self.RM.model
 
     def set_model(self, model):
-        self.RM.model = model
->>>>>>> 93217993
+        self.RM.model = model