#! /usr/bin/env python

# ======================================================================
# matscipy - Python materials science tools
# https://github.com/libAtoms/matscipy
#
# Copyright (2014) James Kermode, King's College London
#                  Lars Pastewka, Karlsruhe Institute of Technology
#
# This program is free software: you can redistribute it and/or modify
# it under the terms of the GNU General Public License as published by
# the Free Software Foundation, either version 2 of the License, or
# (at your option) any later version.
#
# This program is distributed in the hope that it will be useful,
# but WITHOUT ANY WARRANTY; without even the implied warranty of
# MERCHANTABILITY or FITNESS FOR A PARTICULAR PURPOSE.  See the
# GNU General Public License for more details.
#
# You should have received a copy of the GNU General Public License
# along with this program.  If not, see <http://www.gnu.org/licenses/>.
# ======================================================================

import numpy as np

<<<<<<< HEAD
from scipy.linalg import eigh

import ase

import matscipytest
=======
import pytest
>>>>>>> fd71dbed

import ase
from ase import Atoms
from ase.optimize import FIRE
from ase.lattice.compounds import B3
from ase.lattice.cubic import Diamond

import matscipy.calculators.bop_sw.explicit_forms.stillinger_weber as sw
import matscipy.calculators.bop_sw.explicit_forms.kumagai as kum
import matscipy.calculators.bop_sw.explicit_forms.tersoff3 as t3
from matscipy.calculators.bop_sw import AbellTersoffBrennerStillingerWeber
from matscipy.calculators.bop_sw.explicit_forms import KumagaiTersoff, AbellTersoffBrenner, StillingerWeber
from matscipy.hessian_finite_differences import fd_hessian
from matscipy.elasticity import fit_elastic_constants, full_3x3x3x3_to_Voigt_6x6
from matscipy.calculators.calculator import MatscipyCalculator
<<<<<<< HEAD
from ase.units import GPa

###

class TestAbellTersoffBrennerStillingerWeber(matscipytest.MatSciPyTestCase):

    def test_stress(self):
        for a0 in [5.2, 5.3, 5.4, 5.5]:
            atoms = Diamond('Si', size=[1,1,1], latticeconstant=a0)
            kumagai_potential = kum.kumagai
            calculator = AbellTersoffBrennerStillingerWeber(**KumagaiTersoff(kumagai_potential))
            atoms.set_calculator(calculator)
            s = atoms.get_stress()
            sn = calculator.calculate_numerical_stress(atoms, d=0.0001)
            #print(s)
            #print(sn)
            self.assertArrayAlmostEqual(s, sn, tol=1e-6)

    def test_hessian_divide_by_masses(self):

        #Test the computation of dynamical matrix

        atoms = ase.io.read('aSi.cfg')
        masses_n = np.random.randint(1, 10, size=len(atoms))
        atoms.set_masses(masses=masses_n)
        kumagai_potential = kum.kumagai
        calc = AbellTersoffBrennerStillingerWeber(**KumagaiTersoff(kumagai_potential))
        D_ana = calc.get_hessian(atoms, divide_by_masses=True).todense()
        H_ana = calc.get_hessian(atoms).todense()
        masses_nc = masses_n.repeat(3)
        H_ana /= np.sqrt(masses_nc.reshape(-1,1)*masses_nc.reshape(1,-1))
        self.assertArrayAlmostEqual(D_ana, H_ana, tol=1e-4)

    def test_kumagai_tersoff(self):

        #Test forces and hessian matrix for Kumagai  
        kumagai_potential = kum.kumagai
        for d in np.arange(1.0, 2.3, 0.15):
            small = Atoms([14]*4, [(d, 0, d/2), (0, 0, 0), (d, 0, 0), (0, 0, d)], cell=(100, 100, 100))
            small.center(vacuum=10.0)
            small2 = Atoms([14]*5, [(d, 0, d/2), (0, 0, 0), (d, 0, 0), (0, 0, d), (0, d, d)], cell=(100, 100, 100))
            small2.center(vacuum=10.0) 

            self.compute_forces_and_hessian(small, KumagaiTersoff(kumagai_potential))
            self.compute_forces_and_hessian(small2, KumagaiTersoff(kumagai_potential))


        # Test forces, hessian, non-affine forces and elastic constants for a Si crystal 
        for a0 in [5.2, 5.3, 5.4, 5.5]:
            Si_crystal =  Diamond('Si', size=[1,1,1], latticeconstant=a0)
            self.compute_forces_and_hessian(Si_crystal, KumagaiTersoff(kumagai_potential))
            self.compute_elastic_constants(Si_crystal, KumagaiTersoff(kumagai_potential))

        # Tests for amorphous Si 
        aSi = ase.io.read('aSi_N8.xyz')  
        aSi.set_calculator(AbellTersoffBrennerStillingerWeber(**KumagaiTersoff(kumagai_potential)))  
        # Non-zero forces and Hessian 
        self.compute_forces_and_hessian(aSi, KumagaiTersoff(kumagai_potential)) 
        # Test forces, hessian, non-affine forces and elastic constants for amorphous Si  
        FIRE(aSi).run(fmax=1e-5, steps=1e3) 
        self.compute_forces_and_hessian(aSi, KumagaiTersoff(kumagai_potential))
        self.compute_elastic_constants(aSi, KumagaiTersoff(kumagai_potential))

    def test_tersoffIII(self):

        #Test forces and hessian matrix for Tersoff3

        T3_Si_potential = t3.tersoff3_Si
        for d in np.arange(1.0, 2.3, 0.15):        
            small = Atoms([14]*4, [(d, 0, d/2), (0, 0, 0), (d, 0, 0), (0, 0, d)], cell=(100, 100, 100))
            small.center(vacuum=10.0)
            small2 = Atoms([14]*5, [(d, 0, d/2), (0, 0, 0), (d, 0, 0), (0, 0, d), (0, d, d)], cell=(100, 100, 100))
            small2.center(vacuum=10.0)
        
            self.compute_forces_and_hessian(small, TersoffIII(T3_Si_potential))
            self.compute_forces_and_hessian(small2, TersoffIII(T3_Si_potential))

        # Test forces, hessian, non-affine forces and elastic constants for a Si crystal 
        for a0 in [5.2, 5.3, 5.4, 5.5]:
            Si_crystal =  Diamond('Si', size=[1,1,1], latticeconstant=a0)
            self.compute_forces_and_hessian(Si_crystal, TersoffIII(T3_Si_potential))
            self.compute_elastic_constants(Si_crystal, TersoffIII(T3_Si_potential))

        # Tests for amorphous Si 
        aSi = ase.io.read('aSi_N8.xyz')  
        aSi.set_calculator(AbellTersoffBrennerStillingerWeber(**TersoffIII(T3_Si_potential)))  
        # Non-zero forces and Hessian 
        self.compute_forces_and_hessian(aSi, TersoffIII(T3_Si_potential))
        # Test forces, hessian, non-affine forces and elastic constants for amorphous Si    
        FIRE(aSi).run(fmax=1e-5, steps=1e3)     
        self.compute_forces_and_hessian(aSi, TersoffIII(T3_Si_potential))
        self.compute_elastic_constants(aSi, TersoffIII(T3_Si_potential))

    def test_stillinger_weber(self):
        #Test forces and hessian matrix for Stillinger-Weber

        SW_potential = sw.original_SW
        for d in np.arange(1.0, 1.8, 0.15):  
            small = Atoms([14]*4, [(d, 0, d/2), (0, 0, 0), (d, 0, 0), (0, 0, d)], cell=(100, 100, 100))
            small.center(vacuum=10.0)
            small2 = Atoms([14]*5, [(d, 0, d/2), (0, 0, 0), (d, 0, 0), (0, 0, d), (0, d, d)], cell=(100, 100, 100))
            small2.center(vacuum=10.0)

            self.compute_forces_and_hessian(small, StillingerWeber(SW_potential))
            self.compute_forces_and_hessian(small2, StillingerWeber(SW_potential))

        # Test forces, hessian, non-affine forces and elastic constants for a Si crystal 
        for a0 in [5.2, 5.3, 5.4, 5.5]:         
            Si_crystal =  Diamond('Si', size=[1,1,1], latticeconstant=a0)
            self.compute_forces_and_hessian(Si_crystal, StillingerWeber(SW_potential))
            self.compute_elastic_constants(Si_crystal, StillingerWeber(SW_potential))

        # Tests for amorphous Si 
        aSi = ase.io.read('aSi_N8.xyz')  
        aSi.set_calculator(AbellTersoffBrennerStillingerWeber(**StillingerWeber(SW_potential)))  
        # Non-zero forces and Hessian 
        self.compute_forces_and_hessian(aSi, StillingerWeber(SW_potential))
        # Test forces, hessian, non-affine forces and elastic constants for amorphous Si 
        FIRE(aSi).run(fmax=1e-5, steps=1e3)     
        self.compute_forces_and_hessian(aSi, StillingerWeber(SW_potential))
        self.compute_elastic_constants(aSi, StillingerWeber(SW_potential))

    def test_generic_potential_form(self):
        self.test_cutoff = 2.4
        d = 2.0  # Si2 bondlength
        small = Atoms([14]*4, [(d, 0, d/2), (0, 0, 0), (d, 0, 0), (0, 0, d)], cell=(100, 100, 100))
        small.center(vacuum=10.0)
        small2 = Atoms([14]*5, [(d, 0, d/2), (0, 0, 0), (d, 0, 0), (0, 0, d), (0, d, d)], cell=(100, 100, 100))
        small2.center(vacuum=10.0)
        self.compute_forces_and_hessian(small, self.term1())
        self.compute_forces_and_hessian(small, self.term4())
        self.compute_forces_and_hessian(small, self.d11_term5())
        self.compute_forces_and_hessian(small, self.d22_term5())

        self.compute_forces_and_hessian(small2, self.term1())
        self.compute_forces_and_hessian(small2, self.term4())
        self.compute_forces_and_hessian(small2, self.d11_term5())
        self.compute_forces_and_hessian(small2, self.d22_term5())

    # 0 - Tests Hessian term #4 (with all other terms turned off)
    def term4(self):
        return {'F': lambda x, y: x,
        'G': lambda x, y: np.ones_like(x[:, 0]),
        'd1F': lambda x, y: np.ones_like(x),
        'd11F': lambda x, y: np.zeros_like(x),
        'd2F': lambda x, y: np.zeros_like(y),
        'd22F': lambda x, y: np.zeros_like(y),
        'd12F': lambda x, y: np.zeros_like(y),
        'd1G': lambda x, y: np.zeros_like(y),
        'd2G': lambda x, y: np.zeros_like(y),
        'd11G': lambda x, y: 0*x.reshape(-1,3,1)*y.reshape(-1,1,3), #if beta <= 1 else beta*(beta-1)*x.**(beta-2) * y[:, 2]**gamma,
        'd12G': lambda x, y: 0*x.reshape(-1,3,1)*y.reshape(-1,1,3),
        'd22G': lambda x, y: 0*x.reshape(-1,3,1)*y.reshape(-1,1,3),
        'cutoff': self.test_cutoff}
    
    # 1 - Tests Hessian term #1 (and #4, with all other terms turned off)
    def term1(self):
        return {'F': lambda x, y: x**2,
        'G': lambda x, y: np.ones_like(x[:, 0]),
        'd1F': lambda x, y: 2*x,
        'd11F': lambda x, y: 2*np.ones_like(x),
        'd2F': lambda x, y: np.zeros_like(y),
        'd22F': lambda x, y: np.zeros_like(y),
        'd12F': lambda x, y: np.zeros_like(y),
        'd1G': lambda x, y: np.zeros_like(x),
        'd2G': lambda x, y: np.zeros_like(y),
        'd11G': lambda x, y: 0*x.reshape(-1,3,1)*y.reshape(-1,1,3),
        'd12G': lambda x, y: 0*x.reshape(-1,3,1)*y.reshape(-1,1,3),
        'd22G': lambda x, y: 0*x.reshape(-1,3,1)*y.reshape(-1,1,3),
        'cutoff': self.test_cutoff}

    # 2 - Tests D_11 parts of Hessian term #5
    def d11_term5(self):
        return {
        'F': lambda x, y: y,
        'G': lambda x, y: np.sum(x**2, axis=1),
        'd1F': lambda x, y: np.zeros_like(x),
        'd11F': lambda x, y: np.zeros_like(x),
        'd2F': lambda x, y: np.ones_like(x),
        'd22F': lambda x, y: np.zeros_like(x),
        'd12F': lambda x, y: np.zeros_like(x),
        'd1G': lambda x, y: 2*x,
        'd2G': lambda x, y: np.zeros_like(y),
        'd11G': lambda x, y: np.array([2*np.eye(3)]*x.shape[0]),#np.ones_like(x).reshape(-1,3,1)*np.ones_like(y).reshape(-1,1,3), #if beta <= 1 else beta*(beta-1)*x.**(beta-2) * y[:, 2]**gamma,
        'd12G': lambda x, y: 0*x.reshape(-1,3,1)*y.reshape(-1,1,3),
        'd22G': lambda x, y: 0*x.reshape(-1,3,1)*y.reshape(-1,1,3),
        'cutoff': self.test_cutoff}
    
    # 3 - Tests D_22 parts of Hessian term #5
    def d22_term5(self):
        return {
        'F': lambda x, y: y,
        'G': lambda x, y: np.sum(y**2, axis=1),
        'd1F': lambda x, y: np.zeros_like(x),
        'd11F': lambda x, y: np.zeros_like(x),
        'd2F': lambda x, y: np.ones_like(x),
        'd22F': lambda x, y: np.zeros_like(x),
        'd12F': lambda x, y: np.zeros_like(x),
        'd2G' : lambda x, y: 2*y,
        'd1G' : lambda x, y: np.zeros_like(x),
        'd22G': lambda x, y: np.array([2*np.eye(3)]*x.shape[0]),#np.ones_like(x).reshape(-1,3,1)*np.ones_like(y).reshape(-1,1,3), #if beta <= 1 else beta*(beta-1)*x.**(beta-2) * y[:, 2]**gamma,
        'd12G': lambda x, y: 0*x.reshape(-1,3,1)*y.reshape(-1,1,3),
        'd11G': lambda x, y: 0*x.reshape(-1,3,1)*y.reshape(-1,1,3),
        'cutoff': self.test_cutoff}


    def compute_forces_and_hessian(self, a, par):

        #function to test the bop AbellTersoffBrenner class on
            #a potential given by the form defined in par

        #Parameters
        #----------
        #a : ase atoms object
        #    passes an atomic configuration as an ase atoms object
        #par : bop explicit form
         #   defines the explicit form of the bond order potential
        

        calculator = AbellTersoffBrennerStillingerWeber(**par)
        a.set_calculator(calculator)

        # Forces 
        ana_forces = a.get_forces()
        num_forces = calculator.calculate_numerical_forces(a, d=1e-5)
        #print('num\n', num_forces)
        #print('ana\n', ana_forces)
        assert np.allclose(ana_forces, num_forces, atol=1e-3)
        
        # Hessian
        ana_hessian = calculator.get_hessian(a).todense()
        num_hessian = fd_hessian(a, dx=1e-5, indices=None).todense()
        #print('ana\n', ana_hessian)
        #print('num\n', num_hessian)
        #print('ana - num\n', (np.abs(ana_hessian - num_hessian) > 1e-6).astype(int))
        assert np.allclose(ana_hessian, ana_hessian.T, atol=1e-6)
        assert np.allclose(ana_hessian, num_hessian, atol=1e-4)

        ana2_hessian = calculator.get_hessian_from_second_derivative(a)
        assert np.allclose(ana2_hessian, ana2_hessian.T, atol=1e-6)
        assert np.allclose(ana_hessian, ana2_hessian, atol=1e-5)


    def compute_elastic_constants(self, a, par):

        #function to test the bop AbellTersoffBrenner class on
            #a potential given by the form defined in par

        #Parameters
        #----------
        #a : ase atoms object
        #    passes an atomic configuration as an ase atoms object
        #par : bop explicit form
         #   defines the explicit form of the bond order potential
        

        calculator = AbellTersoffBrennerStillingerWeber(**par)
        a.set_calculator(calculator)

        # Non-affine forces 
        num_naF =  MatscipyCalculator().get_numerical_non_affine_forces(a, d=1e-5)
        ana_naF1 = calculator.get_non_affine_forces_from_second_derivative(a)
        ana_naF2 = calculator.get_non_affine_forces(a)
        #print("num_naF[0]: \n", num_naF[0])
        #print("ana_naF1[0]: \n", ana_naF1[0])
        #print("ana_naF2[0]: \n", ana_naF2[0])
        assert np.allclose(ana_naF1, num_naF, atol=0.01)  
        assert np.allclose(ana_naF1, ana_naF2, atol=1e-4) 

        # Birch elastic constants
        C_num, Cerr = fit_elastic_constants(a, symmetry="triclinic", N_steps=7, delta=1e-4, optimizer=None, verbose=False)
        B_ana = calculator.get_birch_coefficients(a)
        #print("C (fit_elastic_constants): \n", C_num[0, 0], C_num[0, 1], C_num[3, 3])
        #print("B_ana: \n", full_3x3x3x3_to_Voigt_6x6(B_ana)[0, 0], full_3x3x3x3_to_Voigt_6x6(B_ana)[0, 1], full_3x3x3x3_to_Voigt_6x6(B_ana)[3, 3])
        assert np.allclose(C_num, full_3x3x3x3_to_Voigt_6x6(B_ana), atol=0.1) 

        # Non-affine elastic constants 
        C_num, Cerr = fit_elastic_constants(a, symmetry="triclinic", N_steps=7, delta=1e-4, optimizer=FIRE, fmax=1e-5, verbose=False)
        B_ana = calculator.get_birch_coefficients(a)
        Cana_na = calculator.get_non_affine_contribution_to_elastic_constants(a, tol=1e-5)
        #print("C (fit_elastic_constants): \n", C_num[0, 0], C_num[0, 1], C_num[3, 3])
        #print("B_ana + C_na: \n", full_3x3x3x3_to_Voigt_6x6(B_ana+C_na)[0, 0], full_3x3x3x3_to_Voigt_6x6(B_ana+C_na)[0, 1], full_3x3x3x3_to_Voigt_6x6(B_ana+C_na)[3, 3])
        assert np.allclose(C_num, full_3x3x3x3_to_Voigt_6x6(B_ana+Cana_na), atol=0.1) 

        H_nn = calculator.get_hessian(a, "sparse").todense()
        eigenvalues, eigenvectors = eigh(H_nn, subset_by_index=[3,3*len(a)-1])
        Cana2_na = calculator.get_non_affine_contribution_to_elastic_constants(a, eigenvalues, eigenvectors)
        assert np.allclose(C_num, full_3x3x3x3_to_Voigt_6x6(B_ana+Cana2_na), atol=0.1) 

###

if __name__ == '__main__':
    unittest.main()
=======


@pytest.mark.parametrize('a0', [5.2, 5.3, 5.4, 5.5])
def test_stress(a0):
    atoms = Diamond('Si', size=[1, 1, 1], latticeconstant=a0)
    kumagai_potential = kum.kumagai
    calculator = AbellTersoffBrennerStillingerWeber(**KumagaiTersoff(kumagai_potential))
    atoms.set_calculator(calculator)
    s = atoms.get_stress()
    sn = calculator.calculate_numerical_stress(atoms, d=0.0001)
    np.testing.assert_allclose(s, sn, atol=1e-6)


def test_hessian_divide_by_masses():
    # Test the computation of dynamical matrix
    atoms = ase.io.read('aSi.cfg')
    masses_n = np.random.randint(1, 10, size=len(atoms))
    atoms.set_masses(masses=masses_n)
    kumagai_potential = kum.kumagai
    calc = AbellTersoffBrennerStillingerWeber(**KumagaiTersoff(kumagai_potential))
    D_ana = calc.get_hessian(atoms, divide_by_masses=True).todense()
    H_ana = calc.get_hessian(atoms).todense()
    masses_nc = masses_n.repeat(3)
    H_ana /= np.sqrt(masses_nc.reshape(-1, 1) * masses_nc.reshape(1, -1))
    np.testing.assert_allclose(D_ana, H_ana, atol=1e-4)


@pytest.mark.parametrize('d', np.arange(1.0, 2.3, 0.15))
def test_kumagai_small1(d):
    # Test forces and hessian matrix for Kumagai
    small = Atoms([14] * 4, [(d, 0, d / 2), (0, 0, 0), (d, 0, 0), (0, 0, d)], cell=(100, 100, 100))
    small.center(vacuum=10.0)
    compute_forces_and_hessian(small, KumagaiTersoff(kum.kumagai))


@pytest.mark.parametrize('d', np.arange(1.0, 2.3, 0.15))
def test_kumagai_small2(d):
    # Test forces and hessian matrix for Kumagai
    small2 = Atoms([14] * 5, [(d, 0, d / 2), (0, 0, 0), (d, 0, 0), (0, 0, d), (0, d, d)], cell=(100, 100, 100))
    small2.center(vacuum=10.0)
    compute_forces_and_hessian(small2, KumagaiTersoff(kum.kumagai))


@pytest.mark.parametrize('a0', [5.2, 5.3, 5.4, 5.5])
def test_kumagai_crystal(a0):
    # Test forces, hessian, non-affine forces and elastic constants for a Si crystal
    Si_crystal = Diamond('Si', size=[1, 1, 1], latticeconstant=a0)
    compute_forces_and_hessian(Si_crystal, KumagaiTersoff(kum.kumagai))
    compute_elastic_constants(Si_crystal, KumagaiTersoff(kum.kumagai))


def test_kumagai_amorphous():
    # Tests for amorphous Si
    aSi = ase.io.read('aSi_N8.xyz')
    aSi.set_calculator(AbellTersoffBrennerStillingerWeber(**KumagaiTersoff(kum.kumagai)))
    # Non-zero forces and Hessian
    compute_forces_and_hessian(aSi, KumagaiTersoff(kum.kumagai))
    # Test forces, hessian, non-affine forces and elastic constants for amorphous Si
    FIRE(aSi).run(fmax=1e-5, steps=1e3)
    compute_forces_and_hessian(aSi, KumagaiTersoff(kum.kumagai))
    compute_elastic_constants(aSi, KumagaiTersoff(kum.kumagai))


@pytest.mark.parametrize('d', np.arange(1.0, 2.3, 0.15))
def test_tersoff_small1(d):
    # Test forces and hessian matrix for Tersoff3
    small = Atoms([14] * 4, [(d, 0, d / 2), (0, 0, 0), (d, 0, 0), (0, 0, d)], cell=(100, 100, 100))
    small.center(vacuum=10.0)
    compute_forces_and_hessian(small, AbellTersoffBrenner(t3.Tersoff_PRB_39_5566_Si_C))


@pytest.mark.parametrize('d', np.arange(1.0, 2.3, 0.15))
def test_tersoff_small2(d):
    # Test forces and hessian matrix for Tersoff3
    small2 = Atoms([14] * 5, [(d, 0, d / 2), (0, 0, 0), (d, 0, 0), (0, 0, d), (0, d, d)], cell=(100, 100, 100))
    small2.center(vacuum=10.0)
    compute_forces_and_hessian(small2, AbellTersoffBrenner(t3.Tersoff_PRB_39_5566_Si_C))


@pytest.mark.parametrize('a0', [5.2, 5.3, 5.4, 5.5])
def test_tersoff_crystal(a0):
    # Test forces, hessian, non-affine forces and elastic constants for a Si crystal
    Si_crystal = Diamond('Si', size=[1, 1, 1], latticeconstant=a0)
    compute_forces_and_hessian(Si_crystal, AbellTersoffBrenner(t3.Tersoff_PRB_39_5566_Si_C))
    compute_elastic_constants(Si_crystal, AbellTersoffBrenner(t3.Tersoff_PRB_39_5566_Si_C))


@pytest.mark.parametrize('a0', [4.2, 4.3, 4.4, 4.5])
def test_tersoff_multicomponent_crystal(a0):
    # Test forces, hessian, non-affine forces and elastic constants for a Si-C crystal
    Si_crystal = B3(['Si', 'C'], size=[1, 1, 1], latticeconstant=a0)
    compute_forces_and_hessian(Si_crystal, AbellTersoffBrenner(t3.Tersoff_PRB_39_5566_Si_C))
    compute_elastic_constants(Si_crystal, AbellTersoffBrenner(t3.Tersoff_PRB_39_5566_Si_C))


def test_tersoff_amorphous():
    # Tests for amorphous Si
    aSi = ase.io.read('aSi_N8.xyz')
    aSi.set_calculator(AbellTersoffBrennerStillingerWeber(**AbellTersoffBrenner(t3.Tersoff_PRB_39_5566_Si_C)))
    # Non-zero forces and Hessian
    compute_forces_and_hessian(aSi, AbellTersoffBrenner(t3.Tersoff_PRB_39_5566_Si_C))
    # Test forces, hessian, non-affine forces and elastic constants for amorphous Si
    FIRE(aSi).run(fmax=1e-5, steps=1e3)
    compute_forces_and_hessian(aSi, AbellTersoffBrenner(t3.Tersoff_PRB_39_5566_Si_C))
    compute_elastic_constants(aSi, AbellTersoffBrenner(t3.Tersoff_PRB_39_5566_Si_C))


@pytest.mark.parametrize('d', np.arange(1.0, 1.8, 0.15))
def test_stillinger_weber_small1(d):
    # Test forces and hessian matrix for Stillinger-Weber
    small = Atoms([14] * 4, [(d, 0, d / 2), (0, 0, 0), (d, 0, 0), (0, 0, d)], cell=(100, 100, 100))
    small.center(vacuum=10.0)
    compute_forces_and_hessian(small, StillingerWeber(sw.original_SW))


@pytest.mark.parametrize('d', np.arange(1.0, 1.8, 0.15))
def test_stillinger_weber_small2(d):
    # Test forces and hessian matrix for Stillinger-Weber
    small2 = Atoms([14] * 5, [(d, 0, d / 2), (0, 0, 0), (d, 0, 0), (0, 0, d), (0, d, d)], cell=(100, 100, 100))
    small2.center(vacuum=10.0)
    compute_forces_and_hessian(small2, StillingerWeber(sw.original_SW))


@pytest.mark.parametrize('a0', [5.2, 5.3, 5.4, 5.5])
def test_stillinger_weber_crystal(a0):
    # Test forces, hessian, non-affine forces and elastic constants for a Si crystal
    Si_crystal = Diamond('Si', size=[1, 1, 1], latticeconstant=a0)
    compute_forces_and_hessian(Si_crystal, StillingerWeber(sw.original_SW))
    compute_elastic_constants(Si_crystal, StillingerWeber(sw.original_SW))


def test_stillinger_weber_amorphous():
    # Tests for amorphous Si
    aSi = ase.io.read('aSi_N8.xyz')
    aSi.set_calculator(AbellTersoffBrennerStillingerWeber(**StillingerWeber(sw.original_SW)))
    # Non-zero forces and Hessian
    compute_forces_and_hessian(aSi, StillingerWeber(sw.original_SW))
    # Test forces, hessian, non-affine forces and elastic constants for amorphous Si
    FIRE(aSi).run(fmax=1e-5, steps=1e3)
    compute_forces_and_hessian(aSi, StillingerWeber(sw.original_SW))
    compute_elastic_constants(aSi, StillingerWeber(sw.original_SW))


def test_generic_potential_form():
    test_cutoff = 2.4
    d = 2.0  # Si2 bondlength
    small = Atoms([14] * 4, [(d, 0, d / 2), (0, 0, 0), (d, 0, 0), (0, 0, d)], cell=(100, 100, 100))
    small.center(vacuum=10.0)
    small2 = Atoms([14] * 5, [(d, 0, d / 2), (0, 0, 0), (d, 0, 0), (0, 0, d), (0, d, d)], cell=(100, 100, 100))
    small2.center(vacuum=10.0)
    compute_forces_and_hessian(small, term1())
    compute_forces_and_hessian(small, term4())
    compute_forces_and_hessian(small, d11_term5())
    compute_forces_and_hessian(small, d22_term5())

    compute_forces_and_hessian(small2, term1())
    compute_forces_and_hessian(small2, term4())
    compute_forces_and_hessian(small2, d11_term5())
    compute_forces_and_hessian(small2, d22_term5())


# 0 - Tests Hessian term #4 (with all other terms turned off)
def term4(test_cutoff):
    return {
        'atom_type': lambda n: np.zeros_like(n),
        'pair_type': lambda i, j: np.zeros_like(i),
        'F': lambda x, y, p: x,
        'G': lambda x, y, i, ij: np.ones_like(x[:, 0]),
        'd1F': lambda x, y, p: np.ones_like(x),
        'd11F': lambda x, y, p: np.zeros_like(x),
        'd2F': lambda x, y, p: np.zeros_like(y),
        'd22F': lambda x, y, p: np.zeros_like(y),
        'd12F': lambda x, y, p: np.zeros_like(y),
        'd1G': lambda x, y, i, ij: np.zeros_like(y),
        'd2G': lambda x, y, i, ij: np.zeros_like(y),
        'd11G': lambda x, y, i, ij: 0 * x.reshape(-1, 3, 1) * y.reshape(-1, 1, 3),
        # if beta <= 1 else beta*(beta-1)*x.**(beta-2) * y[:, 2]**gamma,
        'd12G': lambda x, y, i, ij: 0 * x.reshape(-1, 3, 1) * y.reshape(-1, 1, 3),
        'd22G': lambda x, y, i, ij: 0 * x.reshape(-1, 3, 1) * y.reshape(-1, 1, 3),
        'cutoff': test_cutoff}


# 1 - Tests Hessian term #1 (and #4, with all other terms turned off)
def term1(test_cutoff):
    return {
        'atom_type': lambda n: np.zeros_like(n),
        'pair_type': lambda i, j: np.zeros_like(i),
        'F': lambda x, y, p: x ** 2,
        'G': lambda x, y, i, ij: np.ones_like(x[:, 0]),
        'd1F': lambda x, y, p: 2 * x,
        'd11F': lambda x, y, p: 2 * np.ones_like(x),
        'd2F': lambda x, y, p: np.zeros_like(y),
        'd22F': lambda x, y, p: np.zeros_like(y),
        'd12F': lambda x, y, p: np.zeros_like(y),
        'd1G': lambda x, y, i, ij: np.zeros_like(x),
        'd2G': lambda x, y, i, ij: np.zeros_like(y),
        'd11G': lambda x, y, i, ij: 0 * x.reshape(-1, 3, 1) * y.reshape(-1, 1, 3),
        'd12G': lambda x, y, i, ij: 0 * x.reshape(-1, 3, 1) * y.reshape(-1, 1, 3),
        'd22G': lambda x, y, i, ij: 0 * x.reshape(-1, 3, 1) * y.reshape(-1, 1, 3),
        'cutoff': test_cutoff}


# 2 - Tests D_11 parts of Hessian term #5
def d11_term5(test_cutoff):
    return {
        'atom_type': lambda n: np.zeros_like(n),
        'pair_type': lambda i, j: np.zeros_like(i),
        'F': lambda x, y, p: y,
        'G': lambda x, y, i, ij: np.sum(x ** 2, axis=1),
        'd1F': lambda x, y, p: np.zeros_like(x),
        'd11F': lambda x, y, p: np.zeros_like(x),
        'd2F': lambda x, y, p: np.ones_like(x),
        'd22F': lambda x, y, p: np.zeros_like(x),
        'd12F': lambda x, y, p: np.zeros_like(x),
        'd1G': lambda x, y, i, ij: 2 * x,
        'd2G': lambda x, y, i, ij: np.zeros_like(y),
        'd11G': lambda x, y, i, ij: np.array([2 * np.eye(3)] * x.shape[0]),
        # np.ones_like(x).reshape(-1,3,1)*np.ones_like(y).reshape(-1,1,3), #if beta <= 1 else beta*(beta-1)*x.**(beta-2) * y[:, 2]**gamma,
        'd12G': lambda x, y, i, ij: 0 * x.reshape(-1, 3, 1) * y.reshape(-1, 1, 3),
        'd22G': lambda x, y, i, ij: 0 * x.reshape(-1, 3, 1) * y.reshape(-1, 1, 3),
        'cutoff': test_cutoff}


# 3 - Tests D_22 parts of Hessian term #5
def d22_term5(test_cutoff):
    return {
        'atom_type': lambda n: np.zeros_like(n),
        'pair_type': lambda i, j: np.zeros_like(i),
        'F': lambda x, y, p: y,
        'G': lambda x, y, i, ij: np.sum(y ** 2, axis=1),
        'd1F': lambda x, y, p: np.zeros_like(x),
        'd11F': lambda x, y, p: np.zeros_like(x),
        'd2F': lambda x, y, p: np.ones_like(x),
        'd22F': lambda x, y, p: np.zeros_like(x),
        'd12F': lambda x, y, p: np.zeros_like(x),
        'd2G': lambda x, y, i, ij: 2 * y,
        'd1G': lambda x, y, i, ij: np.zeros_like(x),
        'd22G': lambda x, y, i, ij: np.array([2 * np.eye(3)] * x.shape[0]),
        # np.ones_like(x).reshape(-1,3,1)*np.ones_like(y).reshape(-1,1,3), #if beta <= 1 else beta*(beta-1)*x.**(beta-2) * y[:, 2]**gamma,
        'd12G': lambda x, y, i, ij: 0 * x.reshape(-1, 3, 1) * y.reshape(-1, 1, 3),
        'd11G': lambda x, y, i, ij: 0 * x.reshape(-1, 3, 1) * y.reshape(-1, 1, 3),
        'cutoff': test_cutoff}


def compute_forces_and_hessian(a, par):
    # function to test the bop AbellTersoffBrenner class on
    # a potential given by the form defined in par

    # Parameters
    # ----------
    # a : ase atoms object
    #    passes an atomic configuration as an ase atoms object
    # par : bop explicit form
    #   defines the explicit form of the bond order potential

    calculator = AbellTersoffBrennerStillingerWeber(**par)
    a.set_calculator(calculator)

    # Forces
    ana_forces = a.get_forces()
    num_forces = calculator.calculate_numerical_forces(a, d=1e-5)
    # print('num\n', num_forces)
    # print('ana\n', ana_forces)
    np.testing.assert_allclose(ana_forces, num_forces, atol=1e-3)

    # Hessian
    ana_hessian = calculator.get_hessian(a).todense()
    num_hessian = fd_hessian(a, dx=1e-5, indices=None).todense()
    # print('ana\n', ana_hessian)
    # print('num\n', num_hessian)
    # print('ana - num\n', (np.abs(ana_hessian - num_hessian) > 1e-6).astype(int))
    np.testing.assert_allclose(ana_hessian, ana_hessian.T, atol=1e-6)
    np.testing.assert_allclose(ana_hessian, num_hessian, atol=1e-4)

    ana2_hessian = calculator.get_hessian_from_second_derivative(a)
    np.testing.assert_allclose(ana2_hessian, ana2_hessian.T, atol=1e-6)
    np.testing.assert_allclose(ana_hessian, ana2_hessian, atol=1e-5)


def compute_elastic_constants(a, par):
    # function to test the bop AbellTersoffBrenner class on
    # a potential given by the form defined in par

    # Parameters
    # ----------
    # a : ase atoms object
    #    passes an atomic configuration as an ase atoms object
    # par : bop explicit form
    #   defines the explicit form of the bond order potential

    calculator = AbellTersoffBrennerStillingerWeber(**par)
    a.set_calculator(calculator)

    # Non-affine forces
    num_naF = MatscipyCalculator().get_numerical_non_affine_forces(a, d=1e-5)
    ana_naF1 = calculator.get_non_affine_forces_from_second_derivative(a)
    ana_naF2 = calculator.get_non_affine_forces(a)
    # print("num_naF[0]: \n", num_naF[0])
    # print("ana_naF1[0]: \n", ana_naF1[0])
    # print("ana_naF2[0]: \n", ana_naF2[0])
    np.testing.assert_allclose(ana_naF1, num_naF, atol=0.01)
    np.testing.assert_allclose(ana_naF1, ana_naF2, atol=1e-4)

    # Birch elastic constants
    C_num, Cerr = fit_elastic_constants(a, symmetry="triclinic", N_steps=7, delta=1e-4, optimizer=None,
                                        verbose=False)
    B_ana = calculator.get_birch_coefficients(a)
    # print("C (fit_elastic_constants): \n", C_num[0, 0], C_num[0, 1], C_num[3, 3])
    # print("B_ana: \n", full_3x3x3x3_to_Voigt_6x6(B_ana)[0, 0], full_3x3x3x3_to_Voigt_6x6(B_ana)[0, 1], full_3x3x3x3_to_Voigt_6x6(B_ana)[3, 3])
    np.testing.assert_allclose(C_num, full_3x3x3x3_to_Voigt_6x6(B_ana), atol=0.1)

    # Non-affine elastic constants
    C_num, Cerr = fit_elastic_constants(a, symmetry="triclinic", N_steps=7, delta=1e-4, optimizer=FIRE, fmax=1e-5,
                                        verbose=False)
    B_ana = calculator.get_birch_coefficients(a)
    C_na = calculator.get_non_affine_contribution_to_elastic_constants(a, tol=1e-5)
    # print("C (fit_elastic_constants): \n", C_num[0, 0], C_num[0, 1], C_num[3, 3])
    # print("B_ana + C_na: \n", full_3x3x3x3_to_Voigt_6x6(B_ana+C_na)[0, 0], full_3x3x3x3_to_Voigt_6x6(B_ana+C_na)[0, 1], full_3x3x3x3_to_Voigt_6x6(B_ana+C_na)[3, 3])
    np.testing.assert_allclose(C_num, full_3x3x3x3_to_Voigt_6x6(B_ana + C_na), atol=0.1)
>>>>>>> fd71dbed
<|MERGE_RESOLUTION|>--- conflicted
+++ resolved
@@ -23,15 +23,7 @@
 
 import numpy as np
 
-<<<<<<< HEAD
-from scipy.linalg import eigh
-
-import ase
-
-import matscipytest
-=======
 import pytest
->>>>>>> fd71dbed
 
 import ase
 from ase import Atoms
@@ -47,301 +39,6 @@
 from matscipy.hessian_finite_differences import fd_hessian
 from matscipy.elasticity import fit_elastic_constants, full_3x3x3x3_to_Voigt_6x6
 from matscipy.calculators.calculator import MatscipyCalculator
-<<<<<<< HEAD
-from ase.units import GPa
-
-###
-
-class TestAbellTersoffBrennerStillingerWeber(matscipytest.MatSciPyTestCase):
-
-    def test_stress(self):
-        for a0 in [5.2, 5.3, 5.4, 5.5]:
-            atoms = Diamond('Si', size=[1,1,1], latticeconstant=a0)
-            kumagai_potential = kum.kumagai
-            calculator = AbellTersoffBrennerStillingerWeber(**KumagaiTersoff(kumagai_potential))
-            atoms.set_calculator(calculator)
-            s = atoms.get_stress()
-            sn = calculator.calculate_numerical_stress(atoms, d=0.0001)
-            #print(s)
-            #print(sn)
-            self.assertArrayAlmostEqual(s, sn, tol=1e-6)
-
-    def test_hessian_divide_by_masses(self):
-
-        #Test the computation of dynamical matrix
-
-        atoms = ase.io.read('aSi.cfg')
-        masses_n = np.random.randint(1, 10, size=len(atoms))
-        atoms.set_masses(masses=masses_n)
-        kumagai_potential = kum.kumagai
-        calc = AbellTersoffBrennerStillingerWeber(**KumagaiTersoff(kumagai_potential))
-        D_ana = calc.get_hessian(atoms, divide_by_masses=True).todense()
-        H_ana = calc.get_hessian(atoms).todense()
-        masses_nc = masses_n.repeat(3)
-        H_ana /= np.sqrt(masses_nc.reshape(-1,1)*masses_nc.reshape(1,-1))
-        self.assertArrayAlmostEqual(D_ana, H_ana, tol=1e-4)
-
-    def test_kumagai_tersoff(self):
-
-        #Test forces and hessian matrix for Kumagai  
-        kumagai_potential = kum.kumagai
-        for d in np.arange(1.0, 2.3, 0.15):
-            small = Atoms([14]*4, [(d, 0, d/2), (0, 0, 0), (d, 0, 0), (0, 0, d)], cell=(100, 100, 100))
-            small.center(vacuum=10.0)
-            small2 = Atoms([14]*5, [(d, 0, d/2), (0, 0, 0), (d, 0, 0), (0, 0, d), (0, d, d)], cell=(100, 100, 100))
-            small2.center(vacuum=10.0) 
-
-            self.compute_forces_and_hessian(small, KumagaiTersoff(kumagai_potential))
-            self.compute_forces_and_hessian(small2, KumagaiTersoff(kumagai_potential))
-
-
-        # Test forces, hessian, non-affine forces and elastic constants for a Si crystal 
-        for a0 in [5.2, 5.3, 5.4, 5.5]:
-            Si_crystal =  Diamond('Si', size=[1,1,1], latticeconstant=a0)
-            self.compute_forces_and_hessian(Si_crystal, KumagaiTersoff(kumagai_potential))
-            self.compute_elastic_constants(Si_crystal, KumagaiTersoff(kumagai_potential))
-
-        # Tests for amorphous Si 
-        aSi = ase.io.read('aSi_N8.xyz')  
-        aSi.set_calculator(AbellTersoffBrennerStillingerWeber(**KumagaiTersoff(kumagai_potential)))  
-        # Non-zero forces and Hessian 
-        self.compute_forces_and_hessian(aSi, KumagaiTersoff(kumagai_potential)) 
-        # Test forces, hessian, non-affine forces and elastic constants for amorphous Si  
-        FIRE(aSi).run(fmax=1e-5, steps=1e3) 
-        self.compute_forces_and_hessian(aSi, KumagaiTersoff(kumagai_potential))
-        self.compute_elastic_constants(aSi, KumagaiTersoff(kumagai_potential))
-
-    def test_tersoffIII(self):
-
-        #Test forces and hessian matrix for Tersoff3
-
-        T3_Si_potential = t3.tersoff3_Si
-        for d in np.arange(1.0, 2.3, 0.15):        
-            small = Atoms([14]*4, [(d, 0, d/2), (0, 0, 0), (d, 0, 0), (0, 0, d)], cell=(100, 100, 100))
-            small.center(vacuum=10.0)
-            small2 = Atoms([14]*5, [(d, 0, d/2), (0, 0, 0), (d, 0, 0), (0, 0, d), (0, d, d)], cell=(100, 100, 100))
-            small2.center(vacuum=10.0)
-        
-            self.compute_forces_and_hessian(small, TersoffIII(T3_Si_potential))
-            self.compute_forces_and_hessian(small2, TersoffIII(T3_Si_potential))
-
-        # Test forces, hessian, non-affine forces and elastic constants for a Si crystal 
-        for a0 in [5.2, 5.3, 5.4, 5.5]:
-            Si_crystal =  Diamond('Si', size=[1,1,1], latticeconstant=a0)
-            self.compute_forces_and_hessian(Si_crystal, TersoffIII(T3_Si_potential))
-            self.compute_elastic_constants(Si_crystal, TersoffIII(T3_Si_potential))
-
-        # Tests for amorphous Si 
-        aSi = ase.io.read('aSi_N8.xyz')  
-        aSi.set_calculator(AbellTersoffBrennerStillingerWeber(**TersoffIII(T3_Si_potential)))  
-        # Non-zero forces and Hessian 
-        self.compute_forces_and_hessian(aSi, TersoffIII(T3_Si_potential))
-        # Test forces, hessian, non-affine forces and elastic constants for amorphous Si    
-        FIRE(aSi).run(fmax=1e-5, steps=1e3)     
-        self.compute_forces_and_hessian(aSi, TersoffIII(T3_Si_potential))
-        self.compute_elastic_constants(aSi, TersoffIII(T3_Si_potential))
-
-    def test_stillinger_weber(self):
-        #Test forces and hessian matrix for Stillinger-Weber
-
-        SW_potential = sw.original_SW
-        for d in np.arange(1.0, 1.8, 0.15):  
-            small = Atoms([14]*4, [(d, 0, d/2), (0, 0, 0), (d, 0, 0), (0, 0, d)], cell=(100, 100, 100))
-            small.center(vacuum=10.0)
-            small2 = Atoms([14]*5, [(d, 0, d/2), (0, 0, 0), (d, 0, 0), (0, 0, d), (0, d, d)], cell=(100, 100, 100))
-            small2.center(vacuum=10.0)
-
-            self.compute_forces_and_hessian(small, StillingerWeber(SW_potential))
-            self.compute_forces_and_hessian(small2, StillingerWeber(SW_potential))
-
-        # Test forces, hessian, non-affine forces and elastic constants for a Si crystal 
-        for a0 in [5.2, 5.3, 5.4, 5.5]:         
-            Si_crystal =  Diamond('Si', size=[1,1,1], latticeconstant=a0)
-            self.compute_forces_and_hessian(Si_crystal, StillingerWeber(SW_potential))
-            self.compute_elastic_constants(Si_crystal, StillingerWeber(SW_potential))
-
-        # Tests for amorphous Si 
-        aSi = ase.io.read('aSi_N8.xyz')  
-        aSi.set_calculator(AbellTersoffBrennerStillingerWeber(**StillingerWeber(SW_potential)))  
-        # Non-zero forces and Hessian 
-        self.compute_forces_and_hessian(aSi, StillingerWeber(SW_potential))
-        # Test forces, hessian, non-affine forces and elastic constants for amorphous Si 
-        FIRE(aSi).run(fmax=1e-5, steps=1e3)     
-        self.compute_forces_and_hessian(aSi, StillingerWeber(SW_potential))
-        self.compute_elastic_constants(aSi, StillingerWeber(SW_potential))
-
-    def test_generic_potential_form(self):
-        self.test_cutoff = 2.4
-        d = 2.0  # Si2 bondlength
-        small = Atoms([14]*4, [(d, 0, d/2), (0, 0, 0), (d, 0, 0), (0, 0, d)], cell=(100, 100, 100))
-        small.center(vacuum=10.0)
-        small2 = Atoms([14]*5, [(d, 0, d/2), (0, 0, 0), (d, 0, 0), (0, 0, d), (0, d, d)], cell=(100, 100, 100))
-        small2.center(vacuum=10.0)
-        self.compute_forces_and_hessian(small, self.term1())
-        self.compute_forces_and_hessian(small, self.term4())
-        self.compute_forces_and_hessian(small, self.d11_term5())
-        self.compute_forces_and_hessian(small, self.d22_term5())
-
-        self.compute_forces_and_hessian(small2, self.term1())
-        self.compute_forces_and_hessian(small2, self.term4())
-        self.compute_forces_and_hessian(small2, self.d11_term5())
-        self.compute_forces_and_hessian(small2, self.d22_term5())
-
-    # 0 - Tests Hessian term #4 (with all other terms turned off)
-    def term4(self):
-        return {'F': lambda x, y: x,
-        'G': lambda x, y: np.ones_like(x[:, 0]),
-        'd1F': lambda x, y: np.ones_like(x),
-        'd11F': lambda x, y: np.zeros_like(x),
-        'd2F': lambda x, y: np.zeros_like(y),
-        'd22F': lambda x, y: np.zeros_like(y),
-        'd12F': lambda x, y: np.zeros_like(y),
-        'd1G': lambda x, y: np.zeros_like(y),
-        'd2G': lambda x, y: np.zeros_like(y),
-        'd11G': lambda x, y: 0*x.reshape(-1,3,1)*y.reshape(-1,1,3), #if beta <= 1 else beta*(beta-1)*x.**(beta-2) * y[:, 2]**gamma,
-        'd12G': lambda x, y: 0*x.reshape(-1,3,1)*y.reshape(-1,1,3),
-        'd22G': lambda x, y: 0*x.reshape(-1,3,1)*y.reshape(-1,1,3),
-        'cutoff': self.test_cutoff}
-    
-    # 1 - Tests Hessian term #1 (and #4, with all other terms turned off)
-    def term1(self):
-        return {'F': lambda x, y: x**2,
-        'G': lambda x, y: np.ones_like(x[:, 0]),
-        'd1F': lambda x, y: 2*x,
-        'd11F': lambda x, y: 2*np.ones_like(x),
-        'd2F': lambda x, y: np.zeros_like(y),
-        'd22F': lambda x, y: np.zeros_like(y),
-        'd12F': lambda x, y: np.zeros_like(y),
-        'd1G': lambda x, y: np.zeros_like(x),
-        'd2G': lambda x, y: np.zeros_like(y),
-        'd11G': lambda x, y: 0*x.reshape(-1,3,1)*y.reshape(-1,1,3),
-        'd12G': lambda x, y: 0*x.reshape(-1,3,1)*y.reshape(-1,1,3),
-        'd22G': lambda x, y: 0*x.reshape(-1,3,1)*y.reshape(-1,1,3),
-        'cutoff': self.test_cutoff}
-
-    # 2 - Tests D_11 parts of Hessian term #5
-    def d11_term5(self):
-        return {
-        'F': lambda x, y: y,
-        'G': lambda x, y: np.sum(x**2, axis=1),
-        'd1F': lambda x, y: np.zeros_like(x),
-        'd11F': lambda x, y: np.zeros_like(x),
-        'd2F': lambda x, y: np.ones_like(x),
-        'd22F': lambda x, y: np.zeros_like(x),
-        'd12F': lambda x, y: np.zeros_like(x),
-        'd1G': lambda x, y: 2*x,
-        'd2G': lambda x, y: np.zeros_like(y),
-        'd11G': lambda x, y: np.array([2*np.eye(3)]*x.shape[0]),#np.ones_like(x).reshape(-1,3,1)*np.ones_like(y).reshape(-1,1,3), #if beta <= 1 else beta*(beta-1)*x.**(beta-2) * y[:, 2]**gamma,
-        'd12G': lambda x, y: 0*x.reshape(-1,3,1)*y.reshape(-1,1,3),
-        'd22G': lambda x, y: 0*x.reshape(-1,3,1)*y.reshape(-1,1,3),
-        'cutoff': self.test_cutoff}
-    
-    # 3 - Tests D_22 parts of Hessian term #5
-    def d22_term5(self):
-        return {
-        'F': lambda x, y: y,
-        'G': lambda x, y: np.sum(y**2, axis=1),
-        'd1F': lambda x, y: np.zeros_like(x),
-        'd11F': lambda x, y: np.zeros_like(x),
-        'd2F': lambda x, y: np.ones_like(x),
-        'd22F': lambda x, y: np.zeros_like(x),
-        'd12F': lambda x, y: np.zeros_like(x),
-        'd2G' : lambda x, y: 2*y,
-        'd1G' : lambda x, y: np.zeros_like(x),
-        'd22G': lambda x, y: np.array([2*np.eye(3)]*x.shape[0]),#np.ones_like(x).reshape(-1,3,1)*np.ones_like(y).reshape(-1,1,3), #if beta <= 1 else beta*(beta-1)*x.**(beta-2) * y[:, 2]**gamma,
-        'd12G': lambda x, y: 0*x.reshape(-1,3,1)*y.reshape(-1,1,3),
-        'd11G': lambda x, y: 0*x.reshape(-1,3,1)*y.reshape(-1,1,3),
-        'cutoff': self.test_cutoff}
-
-
-    def compute_forces_and_hessian(self, a, par):
-
-        #function to test the bop AbellTersoffBrenner class on
-            #a potential given by the form defined in par
-
-        #Parameters
-        #----------
-        #a : ase atoms object
-        #    passes an atomic configuration as an ase atoms object
-        #par : bop explicit form
-         #   defines the explicit form of the bond order potential
-        
-
-        calculator = AbellTersoffBrennerStillingerWeber(**par)
-        a.set_calculator(calculator)
-
-        # Forces 
-        ana_forces = a.get_forces()
-        num_forces = calculator.calculate_numerical_forces(a, d=1e-5)
-        #print('num\n', num_forces)
-        #print('ana\n', ana_forces)
-        assert np.allclose(ana_forces, num_forces, atol=1e-3)
-        
-        # Hessian
-        ana_hessian = calculator.get_hessian(a).todense()
-        num_hessian = fd_hessian(a, dx=1e-5, indices=None).todense()
-        #print('ana\n', ana_hessian)
-        #print('num\n', num_hessian)
-        #print('ana - num\n', (np.abs(ana_hessian - num_hessian) > 1e-6).astype(int))
-        assert np.allclose(ana_hessian, ana_hessian.T, atol=1e-6)
-        assert np.allclose(ana_hessian, num_hessian, atol=1e-4)
-
-        ana2_hessian = calculator.get_hessian_from_second_derivative(a)
-        assert np.allclose(ana2_hessian, ana2_hessian.T, atol=1e-6)
-        assert np.allclose(ana_hessian, ana2_hessian, atol=1e-5)
-
-
-    def compute_elastic_constants(self, a, par):
-
-        #function to test the bop AbellTersoffBrenner class on
-            #a potential given by the form defined in par
-
-        #Parameters
-        #----------
-        #a : ase atoms object
-        #    passes an atomic configuration as an ase atoms object
-        #par : bop explicit form
-         #   defines the explicit form of the bond order potential
-        
-
-        calculator = AbellTersoffBrennerStillingerWeber(**par)
-        a.set_calculator(calculator)
-
-        # Non-affine forces 
-        num_naF =  MatscipyCalculator().get_numerical_non_affine_forces(a, d=1e-5)
-        ana_naF1 = calculator.get_non_affine_forces_from_second_derivative(a)
-        ana_naF2 = calculator.get_non_affine_forces(a)
-        #print("num_naF[0]: \n", num_naF[0])
-        #print("ana_naF1[0]: \n", ana_naF1[0])
-        #print("ana_naF2[0]: \n", ana_naF2[0])
-        assert np.allclose(ana_naF1, num_naF, atol=0.01)  
-        assert np.allclose(ana_naF1, ana_naF2, atol=1e-4) 
-
-        # Birch elastic constants
-        C_num, Cerr = fit_elastic_constants(a, symmetry="triclinic", N_steps=7, delta=1e-4, optimizer=None, verbose=False)
-        B_ana = calculator.get_birch_coefficients(a)
-        #print("C (fit_elastic_constants): \n", C_num[0, 0], C_num[0, 1], C_num[3, 3])
-        #print("B_ana: \n", full_3x3x3x3_to_Voigt_6x6(B_ana)[0, 0], full_3x3x3x3_to_Voigt_6x6(B_ana)[0, 1], full_3x3x3x3_to_Voigt_6x6(B_ana)[3, 3])
-        assert np.allclose(C_num, full_3x3x3x3_to_Voigt_6x6(B_ana), atol=0.1) 
-
-        # Non-affine elastic constants 
-        C_num, Cerr = fit_elastic_constants(a, symmetry="triclinic", N_steps=7, delta=1e-4, optimizer=FIRE, fmax=1e-5, verbose=False)
-        B_ana = calculator.get_birch_coefficients(a)
-        Cana_na = calculator.get_non_affine_contribution_to_elastic_constants(a, tol=1e-5)
-        #print("C (fit_elastic_constants): \n", C_num[0, 0], C_num[0, 1], C_num[3, 3])
-        #print("B_ana + C_na: \n", full_3x3x3x3_to_Voigt_6x6(B_ana+C_na)[0, 0], full_3x3x3x3_to_Voigt_6x6(B_ana+C_na)[0, 1], full_3x3x3x3_to_Voigt_6x6(B_ana+C_na)[3, 3])
-        assert np.allclose(C_num, full_3x3x3x3_to_Voigt_6x6(B_ana+Cana_na), atol=0.1) 
-
-        H_nn = calculator.get_hessian(a, "sparse").todense()
-        eigenvalues, eigenvectors = eigh(H_nn, subset_by_index=[3,3*len(a)-1])
-        Cana2_na = calculator.get_non_affine_contribution_to_elastic_constants(a, eigenvalues, eigenvectors)
-        assert np.allclose(C_num, full_3x3x3x3_to_Voigt_6x6(B_ana+Cana2_na), atol=0.1) 
-
-###
-
-if __name__ == '__main__':
-    unittest.main()
-=======
 
 
 @pytest.mark.parametrize('a0', [5.2, 5.3, 5.4, 5.5])
@@ -660,5 +357,4 @@
     C_na = calculator.get_non_affine_contribution_to_elastic_constants(a, tol=1e-5)
     # print("C (fit_elastic_constants): \n", C_num[0, 0], C_num[0, 1], C_num[3, 3])
     # print("B_ana + C_na: \n", full_3x3x3x3_to_Voigt_6x6(B_ana+C_na)[0, 0], full_3x3x3x3_to_Voigt_6x6(B_ana+C_na)[0, 1], full_3x3x3x3_to_Voigt_6x6(B_ana+C_na)[3, 3])
-    np.testing.assert_allclose(C_num, full_3x3x3x3_to_Voigt_6x6(B_ana + C_na), atol=0.1)
->>>>>>> fd71dbed
+    np.testing.assert_allclose(C_num, full_3x3x3x3_to_Voigt_6x6(B_ana + C_na), atol=0.1)