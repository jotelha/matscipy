--- conflicted
+++ resolved
@@ -326,11 +326,13 @@
     f_num = numerical_forces(configuration, d=1e-5)
     nt.assert_allclose(f_ana, f_num, rtol=1e-6, atol=1e-7)
 
+
 def test_stresses(configuration):
     s_ana = configuration.get_stress()
     s_num = numerical_stress(configuration, d=1e-6)
     nt.assert_allclose(s_ana, s_num, rtol=1e-6, atol=1e-8)
 
+
 def test_born_constants(configuration):
     C_ana = configuration.calc.get_property("born_constants", configuration)
     C_num = measure_triclinic_elastic_constants(configuration, d=1e-6)
@@ -341,37 +343,24 @@
 
     nt.assert_allclose(C_ana + corr, C_num, rtol=1e-4, atol=1e-4)
 
+
 def test_nonaffine_forces(configuration):
     # TODO: clarify why we need to optimize?
-<<<<<<< HEAD
-    FIRE(configuration).run(fmax=1e-9)
-
-    naf_ana = configuration.calc.get_property('nonaffine_forces', configuration)
-    naf_num = numerical_nonaffine_forces(configuration, d=1e-9)
-=======
     FIRE(configuration).run(fmax=1e-8, steps=400)
     naf_ana = configuration.calc.get_property('nonaffine_forces')
     naf_num = numerical_nonaffine_forces(configuration, d=1e-8)
->>>>>>> baff8544
 
     # atol here related to fmax above
     nt.assert_allclose(naf_ana, naf_num, rtol=1e-6, atol=1e-4)
 
 
-<<<<<<< HEAD
-def test_hessian(configuration):
-    # The other way around fucks up the whole computation--> Check why? Cutoff?
-    H_num = numerical_hessian(configuration, dx=1e-8).todense()
-    H_ana = configuration.calc.get_property('hessian', configuration).todense()
-=======
 @pytest.mark.xfail(reason="Not implemented")
 def test_hessian(configuration):
     H_ana = configuration.calc.get_property('hessian').todense()
     H_num = numerical_hessian(configuration, dx=1e-6).todense()
->>>>>>> baff8544
-
-    print("H_ana: \n", H_ana[0:3,3:6])
-    print("H_num: \n", H_num[0:3,3:6])
+
+    print("H_ana: \n", H_ana[0:3, 3:6])
+    print("H_num: \n", H_num[0:3, 3:6])
 
     nt.assert_allclose(H_ana, H_num, atol=1e-5, rtol=1e-6)
 
