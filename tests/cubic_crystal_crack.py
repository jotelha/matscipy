#! /usr/bin/env python

# ======================================================================
# matscipy - Python materials science tools
# https://github.com/libAtoms/matscipy
#
# Copyright (2014) James Kermode, King's College London
#                  Lars Pastewka, Karlsruhe Institute of Technology
#
# This program is free software: you can redistribute it and/or modify
# it under the terms of the GNU General Public License as published by
# the Free Software Foundation, either version 2 of the License, or
# (at your option) any later version.
#
# This program is distributed in the hope that it will be useful,
# but WITHOUT ANY WARRANTY; without even the implied warranty of
# MERCHANTABILITY or FITNESS FOR A PARTICULAR PURPOSE.  See the
# GNU General Public License for more details.
#
# You should have received a copy of the GNU General Public License
# along with this program.  If not, see <http://www.gnu.org/licenses/>.
# ======================================================================

from __future__ import print_function

import math
import unittest

import numpy as np
from scipy.integrate import quadrature

import ase.io
from ase.constraints import FixAtoms
from ase.optimize import FIRE
from ase.lattice.cubic import FaceCenteredCubic, SimpleCubic

import matscipytest
import matscipy.fracture_mechanics.clusters as clusters
from matscipy.neighbours import neighbour_list
from matscipy.elasticity import measure_triclinic_elastic_constants
from matscipy.elasticity import Voigt_6x6_to_cubic
from matscipy.fracture_mechanics.crack import CubicCrystalCrack
from matscipy.fracture_mechanics.crack import \
    isotropic_modeI_crack_tip_displacement_field
from matscipy.fracture_mechanics.idealbrittlesolid import IdealBrittleSolid

###

class TestCubicCrystalCrack(matscipytest.MatSciPyTestCase):

    delta = 1e-6
    #             C11, C12, C44, surface energy
    materials = [(1.0, 0.5, 0.3, 1.0),
                 (1.0, 0.5, 0.3, 10.0)]

    def test_isotropic_near_field_solution(self):
        """
        Check if we recover the near field solution for isotropic cracks.
        """

        E = 100
        nu = 0.3

        K = E/(3.*(1-2*nu))
        C44 = E/(2.*(1+nu))
        C11 = K+4.*C44/3.
        C12 = K-2.*C44/3.
        kappa = 3-4*nu
        #kappa = 4./(1+nu)-1

        crack = CubicCrystalCrack([1,0,0], [0,1,0], C11, C12, C44)

        #r = np.random.random(10)*10
        #theta = np.random.random(10)*2*math.pi

        theta = np.linspace(0.0, math.pi, 101)
        r = 1.0*np.ones_like(theta)

        k = crack.crack.k1g(1.0)

        u, v = crack.crack.displacements(r, theta, k)
        ref_u, ref_v = isotropic_modeI_crack_tip_displacement_field(k, C44, nu,
                                                                    r, theta)

        self.assertTrue(np.all(np.abs(u-ref_u) < 1e-6))
        self.assertTrue(np.all(np.abs(v-ref_v) < 1e-6))


    def test_anisotropic_near_field_solution(self):
        """
        Run an atomistic calculation of a harmonic solid and compare to
        continuum solution.
        """

        for nx in [ 8, 16, 32, 64 ]:
            for calc, a, C11, C12, C44, surface_energy, bulk_coordination in [
                #( atomistica.DoubleHarmonic(k1=1.0, r1=1.0, k2=1.0,
                #                            r2=math.sqrt(2), cutoff=1.6),
                #  clusters.sc('He', 1.0, [nx,nx,1], [1,0,0], [0,1,0]),
                #  3, 1, 1, 0.05, 6 ),
                (
                  #atomistica.Harmonic(k=1.0, r0=1.0, cutoff=1.3, shift=True),
                  IdealBrittleSolid(k=1.0, a=1.0, rc=1.3),
                  clusters.fcc('He', math.sqrt(2.0), [nx,nx,1], [1,0,0],
                               [0,1,0]),
                  math.sqrt(2), 1.0/math.sqrt(2), 1.0/math.sqrt(2), 0.05, 12)
                ]:
                clusters.set_groups(a, (nx, nx, 1), 0.5, 0.5)
                crack = CubicCrystalCrack([1,0,0], [0,1,0], C11, C12, C44)

                a.center(vacuum=20.0, axis=0)
                a.center(vacuum=20.0, axis=1)
                a.set_calculator(calc)

                sx, sy, sz = a.cell.diagonal()
                tip_x = sx/2
                tip_y = sy/2

                k1g = crack.k1g(surface_energy)
                r0 = a.positions.copy()

                u, v = crack.displacements(a.positions[:,0], a.positions[:,1],
                                           tip_x, tip_y, k1g)
                a.positions[:,0] += u
                a.positions[:,1] += v

                g = a.get_array('groups')
                a.set_constraint(FixAtoms(mask=g==0))

                #ase.io.write('initial_{}.xyz'.format(nx), a, format='extxyz', write_results=False)

                x1, y1, z1 = a.positions.copy().T
                FIRE(a, logfile=None).run(fmax=1e-3)
                x2, y2, z2 = a.positions.T

                # Get coordination numbers and find properly coordinated atoms
                i = neighbour_list("i", a, 1.1)
                coord = np.bincount(i, minlength=len(a))
                mask=coord == bulk_coordination

                residual = np.sqrt(((x2-x1)/u)**2 + ((y2-y1)/v)**2)
<<<<<<< HEAD

                #a.set_array('residual', residual)
                #ase.io.write('final_{}.xyz'.format(nx), a, format='extxyz')
=======
                a.set_array('residual', residual)
                #ase.io.write('final_{}.xyz'.format(nx), a, format='extxyz', write_results=False)
>>>>>>> 512c642d

                #print(np.max(residual[mask]))
                self.assertTrue(np.max(residual[mask]) < 0.2)

    def test_consistency_of_deformation_gradient_and_stress(self):
        for C11, C12, C44, surface_energy in self.materials:
            crack = CubicCrystalCrack([1,0,0], [0,1,0], C11, C12, C44)
            k = crack.k1g(surface_energy)
            for i in range(10):
                x = np.random.uniform(-10, 10)
                y = np.random.uniform(-10, 10)
                F = crack.deformation_gradient(x, y, 0, 0, k)
                eps = (F+F.T)/2-np.eye(2)
                sig_x, sig_y, sig_xy = crack.stresses(x, y, 0, 0, k)
                eps_xx = crack.crack.a11*sig_x + \
                         crack.crack.a12*sig_y + \
                         crack.crack.a16*sig_xy
                eps_yy = crack.crack.a12*sig_x + \
                         crack.crack.a22*sig_y + \
                         crack.crack.a26*sig_xy
                # Factor 1/2 because elastic constants and matrix product are
                # expressed in Voigt notation.
                eps_xy = (crack.crack.a16*sig_x + \
                          crack.crack.a26*sig_y + \
                          crack.crack.a66*sig_xy)/2
                self.assertAlmostEqual(eps[0, 0], eps_xx)
                self.assertAlmostEqual(eps[1, 1], eps_yy)
                self.assertAlmostEqual(eps[0, 1], eps_xy)

    def test_consistency_of_deformation_gradient_and_displacement(self):
        eps = 1e-6
        for C11, C12, C44, surface_energy in self.materials:
            crack = CubicCrystalCrack([1,0,0], [0,1,0], C11, C12, C44)
            k = crack.k1g(surface_energy)
            for i in range(10):
                x = np.random.uniform(-10, 10)
                y = np.random.uniform(-10, 10)
                F = crack.deformation_gradient(x, y, 0, 0, k)
                # Finite difference approximation of deformation gradient
                u, v = crack.displacements(x, y, 0, 0, k)
                ux0, vx0 = crack.displacements(x-eps, y, 0, 0, k)
                uy0, vy0 = crack.displacements(x, y-eps, 0, 0, k)
                ux1, vx1 = crack.displacements(x+eps, y, 0, 0, k)
                uy1, vy1 = crack.displacements(x, y+eps, 0, 0, k)
                du_dx = (ux1-ux0)/(2*eps)
                du_dy = (uy1-uy0)/(2*eps)
                dv_dx = (vx1-vx0)/(2*eps)
                dv_dy = (vy1-vy0)/(2*eps)
                du_dx += np.ones_like(du_dx)
                dv_dy += np.ones_like(dv_dy)
                F_num = np.transpose([[du_dx, du_dy], [dv_dx, dv_dy]])
                self.assertArrayAlmostEqual(F, F_num)

###

if __name__ == '__main__':
    unittest.main()<|MERGE_RESOLUTION|>--- conflicted
+++ resolved
@@ -84,7 +84,6 @@
 
         self.assertTrue(np.all(np.abs(u-ref_u) < 1e-6))
         self.assertTrue(np.all(np.abs(v-ref_v) < 1e-6))
-
 
     def test_anisotropic_near_field_solution(self):
         """
@@ -139,14 +138,9 @@
                 mask=coord == bulk_coordination
 
                 residual = np.sqrt(((x2-x1)/u)**2 + ((y2-y1)/v)**2)
-<<<<<<< HEAD
 
                 #a.set_array('residual', residual)
                 #ase.io.write('final_{}.xyz'.format(nx), a, format='extxyz')
-=======
-                a.set_array('residual', residual)
-                #ase.io.write('final_{}.xyz'.format(nx), a, format='extxyz', write_results=False)
->>>>>>> 512c642d
 
                 #print(np.max(residual[mask]))
                 self.assertTrue(np.max(residual[mask]) < 0.2)
